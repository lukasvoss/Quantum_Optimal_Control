import time
import sys
import numpy as np
from typing import Optional, Dict
import tqdm
import warnings
from IPython.display import clear_output

# Torch imports for building RL agent and framework
from gymnasium.spaces import Box
import torch
import torch.nn as nn
from matplotlib import pyplot as plt
from torch.utils.tensorboard import SummaryWriter
import torch.optim as optim
from torch.distributions import Normal
from agent import ActorNetwork, CriticNetwork, Agent
from quantumenvironment import QuantumEnvironment

import logging

logging.basicConfig(
    level=logging.WARNING,
    format="%(asctime)s INFO %(message)s",  # hardcoded INFO level
    datefmt="%Y-%m-%d %H:%M:%S",
    stream=sys.stdout,
)


def get_module_from_str(module_str):
    module_dict = {
        "tanh": nn.Tanh,
        "relu": nn.ReLU,
        "sigmoid": nn.Sigmoid,
        "elu": nn.ELU,
        "selu": nn.SELU,
        "leaky_relu": nn.LeakyReLU,
        "none": nn.ReLU,
        "softmax": nn.Softmax,
        "log_softmax": nn.LogSoftmax,
        "gelu": nn.GELU,
    }
    if module_str not in module_dict:
        raise ValueError(
            f"Agent Config `ACTIVATION` needs to be one of {module_dict.keys()}"
        )
    return module_dict[module_str]


def get_optimizer_from_str(optim_str):
    optim_dict = {
        "adam": optim.Adam,
        "adamw": optim.AdamW,
        "adagrad": optim.Adagrad,
        "adadelta": optim.Adadelta,
        "adamax": optim.Adamax,
        "asgd": optim.ASGD,
        "rmsprop": optim.RMSprop,
        "rprop": optim.Rprop,
        "sgd": optim.SGD,
    }
    if optim_str not in optim_dict:
        raise ValueError(
            f"Agent Config `OPTIMIZER` needs to be one of {optim_dict.keys()}"
        )

    return optim_dict[optim_str]


class CustomPPO:
    def __init__(
            self,
            agent_config: Dict,
            env: QuantumEnvironment,
            chkpt_dir: Optional[str] = "tmp/ppo",
            chkpt_dir_critic: Optional[str] = "tmp/critic_ppo",
    ):
        """
        Initializes the PPO algorithm with the given hyperparameters
        :param agent_config: Dictionary containing all the hyperparameters for the PPO algorithm
        :param env: Quantum Environment on which the algorithm is trained
        :param chkpt_dir: Directory where the policy network is saved
        :param chkpt_dir_critic: Directory where the critic network is saved
        """
        self.agent_config = agent_config
        self.env = env
        self.chkpt_dir = chkpt_dir
        self.chkpt_dir_critic = chkpt_dir_critic
        self.seed = env.seed
        self.n_actions = env.action_space.shape[-1]
        self.batchsize = env.batch_size
        self.num_time_steps = env.tgt_instruction_counts
        if hasattr(env, "min_action") and hasattr(env, "max_action"):
            self.min_action = env.min_action
            self.max_action = env.max_action
        else:
            if isinstance(env.action_space, Box):
                self.min_action = env.action_space.low
                self.max_action = env.action_space.high
            else:
                raise ValueError("Environment action space is not a Box")

        self.hidden_units = agent_config["N_UNITS"]
        self.activation_fn = agent_config["ACTIVATION"]
        self.activation_functions = [
            get_module_from_str(self.activation_fn)()
            for _ in range(len(self.hidden_units) + 1)
        ]
        self.include_critic = agent_config["INCLUDE_CRITIC"]
        self.minibatch_size = agent_config["MINIBATCH_SIZE"]
        if self.batchsize % self.minibatch_size != 0:
            raise ValueError(
                f"The current minibatch size of {self.minibatch_size} does not evenly divide the batchsize of {self.batchsize}"
            )

        self.run_name = agent_config["RUN_NAME"]
        self.writer = SummaryWriter(f"runs/{self.run_name}")

        # General RL Params
        self.n_epochs = agent_config["N_EPOCHS"]
        self.lr = agent_config["LR"]

        # PPO Specific Params
        self.ppo_epsilon = agent_config["CLIP_RATIO"]
        self.critic_loss_coef = agent_config["V_COEF"]
        self.gamma = agent_config["GAMMA"]
        self.gae_lambda = agent_config["GAE_LAMBDA"]

        # Clipping
        self.clip_vloss = agent_config["CLIP_VALUE_LOSS"]
        self.grad_clip = agent_config["GRADIENT_CLIP"]
        self.clip_coef = agent_config["CLIP_VALUE_COEF"]
        self.normalize_advantage = agent_config["NORMALIZE_ADVANTAGE"]
        self.ent_coef = agent_config["ENT_COEF"]

        self.actor_net = ActorNetwork(
            env.observation_space,
            self.hidden_units,
            self.n_actions,
            self.activation_functions,
            self.include_critic,
            self.chkpt_dir,
        )
        self.critic_net = CriticNetwork(
            env.observation_space,
            self.hidden_units,
            self.activation_functions,
            self.chkpt_dir_critic,
        )
        if not self.include_critic:
            self.agent = Agent(self.actor_net, critic_net=self.critic_net)
        else:
            self.agent = Agent(self.actor_net, critic_net=None)

        self.optim_name = agent_config["OPTIMIZER"]
        self.optim_eps = 1e-5
        self.optimizer = get_optimizer_from_str(self.optim_name)(
            self.agent.parameters(), lr=self.lr, eps=self.optim_eps
        )

        self.reward_history = []
        self.circuit_fidelity_history = []
        self.avg_fidelity_history = []
        self.fig, self.axs = None, None

    def plot_curves(self):
        if self.fig is None and self.axs is None:
            plt.ion()
            self.fig, self.axs = plt.subplots(2)

        self.axs[0].clear()
        self.axs[0].plot(np.mean(self.reward_history, axis=1))
        self.axs[0].set_title('Reward History')
        self.axs[0].set_xlabel('Iteration')
        self.axs[0].set_ylabel('Reward')

        self.axs[1].clear()
        self.axs[1].plot(self.avg_fidelity_history)
        self.axs[1].set_title('Fidelity History')
        self.axs[1].set_xlabel('Iteration')
        self.axs[1].set_ylabel('Fidelity')

        plt.draw()
        plt.pause(0.001)

    def train(self, total_updates, print_debug=True, num_prints=40):
        """
        Training function for PPO algorithm
        :param total_updates: Total number of updates to perform
        :param print_debug: If True, then print debug statements
        :param num_prints: Number of times to print debug statements
        """
        self.env.clear_history()
        start = time.time()
        global_step = 0

        obs = torch.zeros(
            (self.num_time_steps, self.batchsize) + self.env.observation_space.shape
        )
        actions = torch.zeros(
            (self.num_time_steps, self.batchsize) + self.env.action_space.shape
        )
        logprobs = torch.zeros((self.num_time_steps, self.batchsize))
        rewards = torch.zeros((self.num_time_steps, self.batchsize))
        dones = torch.zeros((self.num_time_steps, self.batchsize))
        values = torch.zeros((self.num_time_steps, self.batchsize))

        # Starting Learning
        for _ in tqdm.tqdm(range(1, total_updates + 1)):
            next_obs, _ = self.env.reset(seed=self.seed)
            num_steps = self.env.episode_length(global_step)
            batch_obs = torch.tile(torch.Tensor(next_obs), (self.batchsize, 1))
            batch_done = torch.zeros_like(dones[0])

            # print("episode length:", num_steps)

            for step in range(num_steps):
                global_step += 1
                obs[step] = batch_obs
                dones[step] = batch_done

                with torch.no_grad():
                    mean_action, std_action, critic_value = self.agent(batch_obs)
                    probs = Normal(mean_action, std_action)
                    action = torch.clip(
                        probs.sample(),
                        torch.Tensor(self.min_action),
                        torch.Tensor(self.max_action),
                    )
                    logprob = probs.log_prob(action).sum(1)
                    values[step] = critic_value.flatten()

                actions[step] = action
                logprobs[step] = logprob

                next_obs, reward, terminated, truncated, infos = self.env.step(
                    action.cpu().numpy()
                )
                next_obs = torch.Tensor(next_obs)
                done = int(np.logical_or(terminated, truncated))
                reward = torch.Tensor(reward)
                rewards[step] = reward

                batch_obs = torch.tile(next_obs, (self.batchsize, 1))
                next_done = done * torch.ones_like(dones[0])
                obs[step] = batch_obs
                dones[step] = next_done

                # print(f"global_step={global_step}, episodic_return={np.mean(reward)}")
                self.writer.add_scalar(
                    "charts/episodic_return", np.mean(reward.numpy()), global_step
                )
                self.writer.add_scalar("charts/episodic_length", num_steps, global_step)

            # bootstrap value if not done
            with torch.no_grad():
                next_value = self.agent.get_value(next_obs).reshape(1, -1)
                advantages = torch.zeros_like(rewards)
                lastgaelam = 0
                for t in reversed(range(num_steps)):
                    if t == num_steps - 1:
                        nextnonterminal = 1.0 - next_done
                        nextvalues = next_value
                    else:
                        nextnonterminal = 1.0 - dones[t + 1]
                        nextvalues = values[t + 1]
                    delta = (
                            rewards[t]
                            + self.gamma * nextvalues * nextnonterminal
                            - values[t]
                    )
                    advantages[t] = lastgaelam = (
                            delta
                            + self.gamma * self.gae_lambda * nextnonterminal * lastgaelam
                    )
                returns = advantages + values

            # flatten the batch
            b_obs = obs.reshape((-1,) + self.env.observation_space.shape)
            b_logprobs = logprobs.reshape(-1)
            b_actions = actions.reshape((-1,) + self.env.action_space.shape)
            b_advantages = advantages.reshape(-1)
            b_returns = returns.reshape(-1)
            b_values = values.reshape(-1)

            # Optimizing the policy and value network
            b_inds = np.arange(self.batchsize)
            clipfracs = []
            for epoch in range(self.n_epochs):
                np.random.shuffle(b_inds)
                for start in range(0, self.batchsize, self.minibatch_size):
                    end = start + self.minibatch_size
                    mb_inds = b_inds[start:end]
                    new_mean, new_sigma, new_value = self.agent(b_obs[mb_inds])
                    new_dist = Normal(new_mean, new_sigma)
                    new_logprob, entropy = new_dist.log_prob(b_actions[mb_inds]).sum(
                        1
                    ), new_dist.entropy().sum(1)
                    logratio = new_logprob - b_logprobs[mb_inds]
                    ratio = logratio.exp()

                    with torch.no_grad():
                        # calculate approx_kl http://joschu.net/blog/kl-approx.html
                        old_approx_kl = (-logratio).mean()
                        approx_kl = ((ratio - 1) - logratio).mean()
                        clipfracs += [
                            ((ratio - 1.0).abs() > self.ppo_epsilon)
                            .float()
                            .mean()
                            .item()
                        ]

                    mb_advantages = b_advantages[mb_inds]
                    if self.normalize_advantage:
                        mb_advantages = (mb_advantages - mb_advantages.mean()) / (
                                mb_advantages.std() + 1e-8
                        )

                    # Policy loss
                    pg_loss1 = -mb_advantages * ratio
                    pg_loss2 = -mb_advantages * torch.clamp(
                        ratio, 1 - self.ppo_epsilon, 1 + self.ppo_epsilon
                    )
                    pg_loss = torch.max(pg_loss1, pg_loss2).mean()

                    # Value loss
                    newvalue = new_value.view(-1)

                    if self.clip_vloss:
                        v_loss_unclipped = (newvalue - b_returns[mb_inds]) ** 2
                        v_clipped = b_values[mb_inds] + torch.clamp(
                            newvalue - b_values[mb_inds],
                            -self.clip_coef,
                            self.clip_coef,
                        )
                        v_loss_clipped = (v_clipped - b_returns[mb_inds]) ** 2
                        v_loss_max = torch.max(v_loss_unclipped, v_loss_clipped)
                        v_loss = 0.5 * v_loss_max.mean()
                    else:
                        v_loss = 0.5 * ((newvalue - b_returns[mb_inds]) ** 2).mean()

                    entropy_loss = entropy.mean()
                    loss = (
                            pg_loss
                            - self.ent_coef * entropy_loss
                            + v_loss * self.critic_loss_coef
                    )

                    self.optimizer.zero_grad()
                    loss.backward()
                    nn.utils.clip_grad_norm_(self.agent.parameters(), self.grad_clip)
                    self.optimizer.step()

            y_pred, y_true = b_values.cpu().numpy(), b_returns.cpu().numpy()
            var_y = np.var(y_true)
            explained_var = (
                np.nan if var_y == 0 else 1 - np.var(y_true - y_pred) / var_y
            )
            if print_debug:
                print("mean", mean_action[0])
                print("sigma", std_action[0])
                print("DFE Rewards Mean:", np.mean(self.env.reward_history, axis=1)[-1])
                print(
                    "DFE Rewards standard dev",
                    np.std(self.env.reward_history, axis=1)[-1],
                )
                print("Returns Mean:", np.mean(b_returns.numpy()))
                print("Returns standard dev", np.std(b_returns.numpy()))
                print("Advantages Mean:", np.mean(b_advantages.numpy()))
                print("Advantages standard dev", np.std(b_advantages.numpy()))
                # print(np.mean(env.reward_history, axis =1)[-1])
                # print("Circuit fidelity:", env.circuit_fidelity_history[-1])

                if global_step % num_prints == 0:
                    clear_output(wait=True)

            # TRY NOT TO MODIFY: record rewards for plotting purposes
            self.writer.add_scalar(
                "charts/learning_rate",
                self.optimizer.param_groups[0]["lr"],
                global_step,
            )
            self.writer.add_scalar("losses/value_loss", v_loss.item(), global_step)
            self.writer.add_scalar(
                "losses/avg_return",
                np.mean(self.env.reward_history, axis=1)[-1],
                global_step,
            )
            # writer.add_scalar("losses/avg_gate_fidelity", env.avg_fidelity_history[-1], global_step)
            # writer.add_scalar("losses/circuit_fidelity", env.circuit_fidelity_history[-1], global_step)
            self.writer.add_scalar("losses/policy_loss", pg_loss.item(), global_step)
            self.writer.add_scalar("losses/entropy", entropy_loss.item(), global_step)
            self.writer.add_scalar(
                "losses/old_approx_kl", old_approx_kl.item(), global_step
            )
            self.writer.add_scalar("losses/approx_kl", approx_kl.item(), global_step)
            self.writer.add_scalar("losses/clipfrac", np.mean(clipfracs), global_step)
            self.writer.add_scalar("losses/explained_var", explained_var, global_step)
            self.writer.add_scalar(
                "losses/advantage", np.mean(b_advantages.numpy()), global_step
            )
            self.writer.add_scalar(
                "losses/advantage_std", np.std(b_advantages.numpy()), global_step
            )

        self.reward_history.append(self.env.reward_history)
        if hasattr(self.env, "circuit_fidelity_history"):
            self.circuit_fidelity_history.append(self.env.circuit_fidelity_history)
        self.avg_fidelity_history.append(self.env.avg_fidelity_history)
        self.env.close()
        self.writer.close()


def make_train_ppo(
        agent_config: Dict,
        env: QuantumEnvironment,
        chkpt_dir: Optional[str] = "tmp/ppo",
        chkpt_dir_critic: Optional[str] = "tmp/critic_ppo",
):
    """
    Creates a training function for PPO algorithm.
    :param agent_config: Dictionary containing all the hyperparameters for the PPO algorithm
    :param env: Quantum Environment on which the algorithm is trained
    :param chkpt_dir: Directory where the policy network is saved
    :param chkpt_dir_critic: Directory where the critic network is saved
    :return: Training function for PPO algorithm
    """
    seed = env.seed
    n_actions = env.action_space.shape[-1]
    batchsize = env.batch_size
    num_time_steps = env.tgt_instruction_counts
    if hasattr(env, "min_action") and hasattr(env, "max_action"):
        min_action = env.min_action
        max_action = env.max_action
    else:
        if isinstance(env.action_space, Box):
            min_action = env.action_space.low
            max_action = env.action_space.high
        else:
            raise ValueError("Environment action space is not a Box")

    hidden_units = agent_config["N_UNITS"]
    activation_fn = agent_config["ACTIVATION"]
    activation_functions = [
        get_module_from_str(activation_fn)() for _ in range(len(hidden_units) + 1)
    ]
    include_critic = agent_config["INCLUDE_CRITIC"]
    minibatch_size = agent_config["MINIBATCH_SIZE"]
    if batchsize % minibatch_size != 0:
        raise ValueError(
            f"The current minibatch size of {minibatch_size} does not evenly divide the batchsize of {batchsize}"
        )

    run_name = agent_config["RUN_NAME"]
    writer = SummaryWriter(f"runs/{run_name}")

    # General RL Params
    n_epochs = agent_config["N_EPOCHS"]
    lr = agent_config["LR"]

    # PPO Specific Params
    ppo_epsilon = agent_config["CLIP_RATIO"]
    critic_loss_coef = agent_config["V_COEF"]
    gamma = agent_config["GAMMA"]
    gae_lambda = agent_config["GAE_LAMBDA"]

    # Clipping
    clip_vloss = agent_config["CLIP_VALUE_LOSS"]
    grad_clip = agent_config["GRADIENT_CLIP"]
    clip_coef = agent_config["CLIP_VALUE_COEF"]
    normalize_advantage = agent_config["NORMALIZE_ADVANTAGE"]
    ent_coef = agent_config["ENT_COEF"]

    actor_net = ActorNetwork(
        env.observation_space,
        hidden_units,
        n_actions,
        activation_functions,
        include_critic,
        chkpt_dir,
    )
    critic_net = CriticNetwork(
        env.observation_space, hidden_units, activation_functions, chkpt_dir_critic
    )
    if not include_critic:
        agent = Agent(actor_net, critic_net=critic_net)
    else:
        agent = Agent(actor_net, critic_net=None)

    optim_name = agent_config["OPTIMIZER"]
    optim_eps = 1e-5
    optimizer = get_optimizer_from_str(optim_name)(
        agent.parameters(), lr=lr, eps=optim_eps
    )

    def train(
            total_updates: int,
            print_debug: Optional[bool] = True,
            num_prints: Optional[int] = 40,
    ):
<<<<<<< HEAD
        """
        Training function for PPO algorithm
        :param total_updates: Total number of updates to perform
        :param print_debug: If True, then print debug statements
        :param num_prints: Number of times to print debug statements
        """
        env.clear_history()
        start = time.time()
        global_step = 0

        obs = torch.zeros((num_time_steps, batchsize) + env.observation_space.shape)
        actions = torch.zeros((num_time_steps, batchsize) + env.action_space.shape)
        logprobs = torch.zeros((num_time_steps, batchsize))
        rewards = torch.zeros((num_time_steps, batchsize))
        dones = torch.zeros((num_time_steps, batchsize))
        values = torch.zeros((num_time_steps, batchsize))
=======
        try:
            env.clear_history()
            start = time.time()
            global_step = 0

            obs = torch.zeros((num_time_steps, batchsize) + env.observation_space.shape)
            actions = torch.zeros((num_time_steps, batchsize) + env.action_space.shape)
            logprobs = torch.zeros((num_time_steps, batchsize))
            rewards = torch.zeros((num_time_steps, batchsize))
            dones = torch.zeros((num_time_steps, batchsize))
            values = torch.zeros((num_time_steps, batchsize))

            ### Starting Learning ###
            avg_reward = []
            std_action_list = []
            avg_action_history = []
            fidelity = []
            for ii in tqdm.tqdm(range(1, total_updates + 1)):
                next_obs, _ = env.reset(seed=seed)
                num_steps = num_time_steps  # env.episode_length(global_step)
                batch_obs = torch.tile(torch.Tensor(next_obs), (batchsize, 1))
                batch_done = torch.zeros_like(dones[0])

                # print("episode length:", num_steps)
                for step in range(num_steps):
                    global_step += 1
                    obs[step] = batch_obs
                    dones[step] = batch_done
>>>>>>> 23c9f577

                    with torch.no_grad():
                        mean_action, std_action, critic_value = agent(batch_obs)
                        probs = Normal(mean_action, std_action)
                        action = torch.clip(
                            probs.sample(),
                            torch.Tensor(min_action),
                            torch.Tensor(max_action),
                        )
                        logprob = probs.log_prob(action).sum(1)
                        values[step] = critic_value.flatten()

                    actions[step] = action
                    logprobs[step] = logprob

                    next_obs, reward, terminated, truncated, infos = env.step(
                        action.cpu().numpy()
                    )
                    next_obs = torch.Tensor(next_obs)
                    done = int(np.logical_or(terminated, truncated))

                    batch_obs = torch.tile(next_obs, (batchsize, 1))
                    next_done = done * torch.ones_like(dones[0])
                    obs[step] = batch_obs
                    dones[step] = next_done
                    reward = torch.Tensor(reward)
                    rewards[step] = reward

                    # print(f"global_step={global_step}, episodic_return={np.mean(reward)}")
                    writer.add_scalar(
                        "charts/episodic_return", np.mean(reward.numpy()), global_step
                    )
                    writer.add_scalar("charts/episodic_length", num_steps, global_step)

                # bootstrap value if not done
                with torch.no_grad():
                    next_value = agent.get_value(next_obs).reshape(1, -1)
                    advantages = torch.zeros_like(rewards)
                    lastgaelam = 0
                    for t in reversed(range(num_steps)):
                        if t == num_steps - 1:
                            nextnonterminal = 1.0 - next_done
                            nextvalues = next_value
                        else:
                            nextnonterminal = 1.0 - dones[t + 1]
                            nextvalues = values[t + 1]
                        delta = (
                            rewards[t]
                            + gamma * nextvalues * nextnonterminal
                            - values[t]
                        )
                        advantages[t] = lastgaelam = (
                            delta + gamma * gae_lambda * nextnonterminal * lastgaelam
                        )
                    returns = advantages + values

                # flatten the batch
                b_obs = obs.reshape((-1,) + env.observation_space.shape)
                b_logprobs = logprobs.reshape(-1)
                b_actions = actions.reshape((-1,) + env.action_space.shape)
                b_advantages = advantages.reshape(-1)
                b_returns = returns.reshape(-1)
                b_values = values.reshape(-1)

                # Optimizing the policy and value network
                b_inds = np.arange(batchsize)
                clipfracs = []
                for epoch in range(n_epochs):
                    np.random.shuffle(b_inds)
                    for start in range(0, batchsize, minibatch_size):
                        end = start + minibatch_size
                        mb_inds = b_inds[start:end]
                        new_mean, new_sigma, new_value = agent(b_obs[mb_inds])
                        new_dist = Normal(new_mean, new_sigma)
                        new_logprob, entropy = new_dist.log_prob(
                            b_actions[mb_inds]
                        ).sum(1), new_dist.entropy().sum(1)
                        logratio = new_logprob - b_logprobs[mb_inds]
                        ratio = logratio.exp()

                        with torch.no_grad():
                            # calculate approx_kl http://joschu.net/blog/kl-approx.html
                            old_approx_kl = (-logratio).mean()
                            approx_kl = ((ratio - 1) - logratio).mean()
                            clipfracs += [
                                ((ratio - 1.0).abs() > ppo_epsilon)
                                .float()
                                .mean()
                                .item()
                            ]

                        mb_advantages = b_advantages[mb_inds]
                        if normalize_advantage:  # Normalize advantage
                            mb_advantages = (mb_advantages - mb_advantages.mean()) / (
                                mb_advantages.std() + 1e-8
                            )

                        # Policy loss
                        pg_loss1 = -mb_advantages * ratio
                        pg_loss2 = -mb_advantages * torch.clamp(
                            ratio, 1 - ppo_epsilon, 1 + ppo_epsilon
                        )
                        pg_loss = torch.max(pg_loss1, pg_loss2).mean()

                        # Value loss
                        newvalue = new_value.view(-1)
                        if clip_vloss:
                            v_loss_unclipped = (newvalue - b_returns[mb_inds]) ** 2
                            v_clipped = b_values[mb_inds] + torch.clamp(
                                newvalue - b_values[mb_inds],
                                -clip_coef,
                                clip_coef,
                            )
                            v_loss_clipped = (v_clipped - b_returns[mb_inds]) ** 2
                            v_loss_max = torch.max(v_loss_unclipped, v_loss_clipped)
                            v_loss = 0.5 * v_loss_max.mean()
                        else:
                            v_loss = 0.5 * ((newvalue - b_returns[mb_inds]) ** 2).mean()

                        entropy_loss = entropy.mean()
                        loss = (
                            pg_loss
                            - ent_coef * entropy_loss
                            + v_loss * critic_loss_coef
                        )

                        optimizer.zero_grad()
                        loss.backward()
                        nn.utils.clip_grad_norm_(agent.parameters(), grad_clip)
                        optimizer.step()

                y_pred, y_true = b_values.cpu().numpy(), b_returns.cpu().numpy()
                var_y = np.var(y_true)
                explained_var = (
                    np.nan if var_y == 0 else 1 - np.var(y_true - y_pred) / var_y
                )
                if print_debug:
                    print("mean", mean_action[0])
                    print("sigma", std_action[0])
                    print("Fidelity:", env.avg_fidelity_history[-1]) if len(env.avg_fidelity_history) > 0 else None
                    print("Average return:", np.mean(env.reward_history, axis=1)[-1])
                    print("DFE Rewards Mean:", np.mean(env.reward_history, axis=1)[-1])
                    print(
                        "DFE Rewards standard dev",
                        np.std(env.reward_history, axis=1)[-1],
                    )
                    print("Returns Mean:", np.mean(b_returns.numpy()))
                    print("Returns standard dev", np.std(b_returns.numpy()))
                    print("Advantages Mean:", np.mean(b_advantages.numpy()))
                    print("Advantages standard dev", np.std(b_advantages.numpy()))
                    # print(np.mean(env.reward_history, axis =1)[-1])
                    # print("Circuit fidelity:", env.circuit_fidelity_history[-1])

                    if global_step % num_prints == 0:
                        clear_output(wait=True)

                # TRY NOT TO MODIFY: record rewards for plotting purposes
                writer.add_scalar(
                    "charts/learning_rate", optimizer.param_groups[0]["lr"], global_step
                )
<<<<<<< HEAD
                writer.add_scalar("charts/episodic_length", num_steps, global_step)

            # bootstrap value if not done
            with torch.no_grad():
                next_value = agent.get_value(next_obs).reshape(1, -1)
                advantages = torch.zeros_like(rewards)
                lastgaelam = 0
                for t in reversed(range(num_steps)):
                    if t == num_steps - 1:
                        nextnonterminal = 1.0 - next_done
                        nextvalues = next_value
                    else:
                        nextnonterminal = 1.0 - dones[t + 1]
                        nextvalues = values[t + 1]
                    delta = (
                            rewards[t] + gamma * nextvalues * nextnonterminal - values[t]
                    )
                    advantages[t] = lastgaelam = (
                            delta + gamma * gae_lambda * nextnonterminal * lastgaelam
                    )
                returns = advantages + values

            # flatten the batch
            b_obs = obs.reshape((-1,) + env.observation_space.shape)
            b_logprobs = logprobs.reshape(-1)
            b_actions = actions.reshape((-1,) + env.action_space.shape)
            b_advantages = advantages.reshape(-1)
            b_returns = returns.reshape(-1)
            b_values = values.reshape(-1)

            # Optimizing the policy and value network
            b_inds = np.arange(batchsize)
            clipfracs = []
            for epoch in range(n_epochs):
                np.random.shuffle(b_inds)
                for start in range(0, batchsize, minibatch_size):
                    end = start + minibatch_size
                    mb_inds = b_inds[start:end]
                    new_mean, new_sigma, new_value = agent(b_obs[mb_inds])
                    new_dist = Normal(new_mean, new_sigma)
                    new_logprob, entropy = new_dist.log_prob(b_actions[mb_inds]).sum(
                        1
                    ), new_dist.entropy().sum(1)
                    logratio = new_logprob - b_logprobs[mb_inds]
                    ratio = logratio.exp()

                    with torch.no_grad():
                        # calculate approx_kl http://joschu.net/blog/kl-approx.html
                        old_approx_kl = (-logratio).mean()
                        approx_kl = ((ratio - 1) - logratio).mean()
                        clipfracs += [
                            ((ratio - 1.0).abs() > ppo_epsilon).float().mean().item()
                        ]

                    mb_advantages = b_advantages[mb_inds]
                    if normalize_advantage:  # Normalize advantage
                        mb_advantages = (mb_advantages - mb_advantages.mean()) / (
                                mb_advantages.std() + 1e-8
                        )

                    # Policy loss
                    pg_loss1 = -mb_advantages * ratio
                    pg_loss2 = -mb_advantages * torch.clamp(
                        ratio, 1 - ppo_epsilon, 1 + ppo_epsilon
                    )
                    pg_loss = torch.max(pg_loss1, pg_loss2).mean()

                    # Value loss
                    newvalue = new_value.view(-1)
                    if clip_vloss:
                        v_loss_unclipped = (newvalue - b_returns[mb_inds]) ** 2
                        v_clipped = b_values[mb_inds] + torch.clamp(
                            newvalue - b_values[mb_inds],
                            -clip_coef,
                            clip_coef,
                        )
                        v_loss_clipped = (v_clipped - b_returns[mb_inds]) ** 2
                        v_loss_max = torch.max(v_loss_unclipped, v_loss_clipped)
                        v_loss = 0.5 * v_loss_max.mean()
                    else:
                        v_loss = 0.5 * ((newvalue - b_returns[mb_inds]) ** 2).mean()

                    entropy_loss = entropy.mean()
                    loss = pg_loss - ent_coef * entropy_loss + v_loss * critic_loss_coef

                    optimizer.zero_grad()
                    loss.backward()
                    nn.utils.clip_grad_norm_(agent.parameters(), grad_clip)
                    optimizer.step()

            y_pred, y_true = b_values.cpu().numpy(), b_returns.cpu().numpy()
            var_y = np.var(y_true)
            explained_var = (
                np.nan if var_y == 0 else 1 - np.var(y_true - y_pred) / var_y
            )
            if print_debug:
                print("mean", mean_action[0])
                print("sigma", std_action[0])
                print("DFE Rewards Mean:", np.mean(env.reward_history, axis=1)[-1])
                print(
                    "DFE Rewards standard dev", np.std(env.reward_history, axis=1)[-1]
=======
                writer.add_scalar("losses/value_loss", v_loss.item(), global_step)
                writer.add_scalar(
                    "losses/avg_return",
                    np.mean(env.reward_history, axis=1)[-1],
                    global_step,
                )
                # writer.add_scalar("losses/avg_gate_fidelity", env.avg_fidelity_history[-1], global_step)
                # writer.add_scalar("losses/circuit_fidelity", env.circuit_fidelity_history[-1], global_step)
                writer.add_scalar("losses/policy_loss", pg_loss.item(), global_step)
                writer.add_scalar("losses/entropy", entropy_loss.item(), global_step)
                writer.add_scalar(
                    "losses/old_approx_kl", old_approx_kl.item(), global_step
                )
                writer.add_scalar("losses/approx_kl", approx_kl.item(), global_step)
                writer.add_scalar("losses/clipfrac", np.mean(clipfracs), global_step)
                writer.add_scalar(
                    "losses/explained_variance", explained_var, global_step
>>>>>>> 23c9f577
                )

                avg_reward.append(np.mean(env.reward_history, axis=1)[-1])
                std_action_list.append(std_action[0].numpy())
                avg_action_history.append(mean_action[0])
                fidelity.append(env.avg_fidelity_history[-1]) if len(env.avg_fidelity_history) > 0 else None

            env.close()
            writer.close()

            return {
                "avg_reward": avg_reward,
                "std_action": std_action_list,
                "fidelity_history": fidelity,
                "action_vector_history": avg_action_history,
                # returns the action vector that led to the highest gate fidelity during the training process
                "best_action_vector": np.mean(
                    env.action_history[np.argmax(avg_reward)], axis=0
                ),
            }
        except Exception as e:
            logging.error(f"An error occurred during training: {e}")
            return {
                "avg_reward": -1.0,  # penalized reward value
                "action_vector": [0] * len(env.action_history[0][0]),
                "fidelity_history": np.zeros(10),
            }

    return train<|MERGE_RESOLUTION|>--- conflicted
+++ resolved
@@ -498,24 +498,12 @@
             print_debug: Optional[bool] = True,
             num_prints: Optional[int] = 40,
     ):
-<<<<<<< HEAD
         """
         Training function for PPO algorithm
         :param total_updates: Total number of updates to perform
         :param print_debug: If True, then print debug statements
         :param num_prints: Number of times to print debug statements
         """
-        env.clear_history()
-        start = time.time()
-        global_step = 0
-
-        obs = torch.zeros((num_time_steps, batchsize) + env.observation_space.shape)
-        actions = torch.zeros((num_time_steps, batchsize) + env.action_space.shape)
-        logprobs = torch.zeros((num_time_steps, batchsize))
-        rewards = torch.zeros((num_time_steps, batchsize))
-        dones = torch.zeros((num_time_steps, batchsize))
-        values = torch.zeros((num_time_steps, batchsize))
-=======
         try:
             env.clear_history()
             start = time.time()
@@ -544,7 +532,6 @@
                     global_step += 1
                     obs[step] = batch_obs
                     dones[step] = batch_done
->>>>>>> 23c9f577
 
                     with torch.no_grad():
                         mean_action, std_action, critic_value = agent(batch_obs)
@@ -609,6 +596,25 @@
                 b_returns = returns.reshape(-1)
                 b_values = values.reshape(-1)
 
+            # bootstrap value if not done
+            with torch.no_grad():
+                next_value = agent.get_value(next_obs).reshape(1, -1)
+                advantages = torch.zeros_like(rewards)
+                lastgaelam = 0
+                for t in reversed(range(num_steps)):
+                    if t == num_steps - 1:
+                        nextnonterminal = 1.0 - next_done
+                        nextvalues = next_value
+                    else:
+                        nextnonterminal = 1.0 - dones[t + 1]
+                        nextvalues = values[t + 1]
+                    delta = (
+                            rewards[t] + gamma * nextvalues * nextnonterminal - values[t]
+                    )
+                    advantages[t] = lastgaelam = (
+                            delta + gamma * gae_lambda * nextnonterminal * lastgaelam
+                    )
+                returns = advantages + values
                 # Optimizing the policy and value network
                 b_inds = np.arange(batchsize)
                 clipfracs = []
@@ -642,6 +648,18 @@
                                 mb_advantages.std() + 1e-8
                             )
 
+                    with torch.no_grad():
+                        # calculate approx_kl http://joschu.net/blog/kl-approx.html
+                        old_approx_kl = (-logratio).mean()
+                        approx_kl = ((ratio - 1) - logratio).mean()
+                        clipfracs += [
+                            ((ratio - 1.0).abs() > ppo_epsilon).float().mean().item()
+                        ]
+
+                    mb_advantages = b_advantages[mb_inds]
+                    if normalize_advantage:  # Normalize advantage
+                        mb_advantages = (mb_advantages - mb_advantages.mean()) / (
+                                mb_advantages.std() + 1e-8
                         # Policy loss
                         pg_loss1 = -mb_advantages * ratio
                         pg_loss2 = -mb_advantages * torch.clamp(
@@ -705,109 +723,6 @@
                 writer.add_scalar(
                     "charts/learning_rate", optimizer.param_groups[0]["lr"], global_step
                 )
-<<<<<<< HEAD
-                writer.add_scalar("charts/episodic_length", num_steps, global_step)
-
-            # bootstrap value if not done
-            with torch.no_grad():
-                next_value = agent.get_value(next_obs).reshape(1, -1)
-                advantages = torch.zeros_like(rewards)
-                lastgaelam = 0
-                for t in reversed(range(num_steps)):
-                    if t == num_steps - 1:
-                        nextnonterminal = 1.0 - next_done
-                        nextvalues = next_value
-                    else:
-                        nextnonterminal = 1.0 - dones[t + 1]
-                        nextvalues = values[t + 1]
-                    delta = (
-                            rewards[t] + gamma * nextvalues * nextnonterminal - values[t]
-                    )
-                    advantages[t] = lastgaelam = (
-                            delta + gamma * gae_lambda * nextnonterminal * lastgaelam
-                    )
-                returns = advantages + values
-
-            # flatten the batch
-            b_obs = obs.reshape((-1,) + env.observation_space.shape)
-            b_logprobs = logprobs.reshape(-1)
-            b_actions = actions.reshape((-1,) + env.action_space.shape)
-            b_advantages = advantages.reshape(-1)
-            b_returns = returns.reshape(-1)
-            b_values = values.reshape(-1)
-
-            # Optimizing the policy and value network
-            b_inds = np.arange(batchsize)
-            clipfracs = []
-            for epoch in range(n_epochs):
-                np.random.shuffle(b_inds)
-                for start in range(0, batchsize, minibatch_size):
-                    end = start + minibatch_size
-                    mb_inds = b_inds[start:end]
-                    new_mean, new_sigma, new_value = agent(b_obs[mb_inds])
-                    new_dist = Normal(new_mean, new_sigma)
-                    new_logprob, entropy = new_dist.log_prob(b_actions[mb_inds]).sum(
-                        1
-                    ), new_dist.entropy().sum(1)
-                    logratio = new_logprob - b_logprobs[mb_inds]
-                    ratio = logratio.exp()
-
-                    with torch.no_grad():
-                        # calculate approx_kl http://joschu.net/blog/kl-approx.html
-                        old_approx_kl = (-logratio).mean()
-                        approx_kl = ((ratio - 1) - logratio).mean()
-                        clipfracs += [
-                            ((ratio - 1.0).abs() > ppo_epsilon).float().mean().item()
-                        ]
-
-                    mb_advantages = b_advantages[mb_inds]
-                    if normalize_advantage:  # Normalize advantage
-                        mb_advantages = (mb_advantages - mb_advantages.mean()) / (
-                                mb_advantages.std() + 1e-8
-                        )
-
-                    # Policy loss
-                    pg_loss1 = -mb_advantages * ratio
-                    pg_loss2 = -mb_advantages * torch.clamp(
-                        ratio, 1 - ppo_epsilon, 1 + ppo_epsilon
-                    )
-                    pg_loss = torch.max(pg_loss1, pg_loss2).mean()
-
-                    # Value loss
-                    newvalue = new_value.view(-1)
-                    if clip_vloss:
-                        v_loss_unclipped = (newvalue - b_returns[mb_inds]) ** 2
-                        v_clipped = b_values[mb_inds] + torch.clamp(
-                            newvalue - b_values[mb_inds],
-                            -clip_coef,
-                            clip_coef,
-                        )
-                        v_loss_clipped = (v_clipped - b_returns[mb_inds]) ** 2
-                        v_loss_max = torch.max(v_loss_unclipped, v_loss_clipped)
-                        v_loss = 0.5 * v_loss_max.mean()
-                    else:
-                        v_loss = 0.5 * ((newvalue - b_returns[mb_inds]) ** 2).mean()
-
-                    entropy_loss = entropy.mean()
-                    loss = pg_loss - ent_coef * entropy_loss + v_loss * critic_loss_coef
-
-                    optimizer.zero_grad()
-                    loss.backward()
-                    nn.utils.clip_grad_norm_(agent.parameters(), grad_clip)
-                    optimizer.step()
-
-            y_pred, y_true = b_values.cpu().numpy(), b_returns.cpu().numpy()
-            var_y = np.var(y_true)
-            explained_var = (
-                np.nan if var_y == 0 else 1 - np.var(y_true - y_pred) / var_y
-            )
-            if print_debug:
-                print("mean", mean_action[0])
-                print("sigma", std_action[0])
-                print("DFE Rewards Mean:", np.mean(env.reward_history, axis=1)[-1])
-                print(
-                    "DFE Rewards standard dev", np.std(env.reward_history, axis=1)[-1]
-=======
                 writer.add_scalar("losses/value_loss", v_loss.item(), global_step)
                 writer.add_scalar(
                     "losses/avg_return",
@@ -825,7 +740,6 @@
                 writer.add_scalar("losses/clipfrac", np.mean(clipfracs), global_step)
                 writer.add_scalar(
                     "losses/explained_variance", explained_var, global_step
->>>>>>> 23c9f577
                 )
 
                 avg_reward.append(np.mean(env.reward_history, axis=1)[-1])

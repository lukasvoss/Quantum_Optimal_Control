--- conflicted
+++ resolved
@@ -289,20 +289,12 @@
 
                     for qubit in involved_qubits:
                         if (
-<<<<<<< HEAD
-                                mapping[qubit] not in custom_circuits[i].qregs
-=======
                             mapping[qubit] not in custom_circuits[i].qregs
->>>>>>> ccb680be
                         ):  # Add register if not already added
                             baseline_circuits[i].add_register(mapping[qubit])
                             custom_circuits[i].add_register(mapping[qubit])
                             if (
-<<<<<<< HEAD
-                                    self.circuit_context.layout is not None
-=======
                                 self.circuit_context.layout is not None
->>>>>>> ccb680be
                             ):  # Update physical layout
                                 self.layout[i].add(
                                     mapping[qubit][0],
@@ -418,35 +410,19 @@
             else:  # Pulse simulation
                 # Calculate circuit fidelity with pulse simulation
                 if isinstance(self.backend, DynamicsBackend) and isinstance(
-<<<<<<< HEAD
-                        self.backend.options.solver, JaxSolver
+                    self.backend.options.solver, JaxSolver
                 ):
                     # Jax compatible pulse simulation
 
                     output_states = np.array(self.backend.options.solver.batched_sims)[
-                                    :, 1, :
-                                    ]
+                        :, 1, :
+                    ]
 
                     output_states = [
                         projected_statevector(s, self.backend.options.subsystem_dims)
                         for s in output_states
                     ]
 
-=======
-                    self.backend.options.solver, JaxSolver
-                ):
-                    # Jax compatible pulse simulation
-
-                    output_states = np.array(self.backend.options.solver.batched_sims)[
-                        :, 1, :
-                    ]
-
-                    output_states = [
-                        projected_statevector(s, self.backend.options.subsystem_dims)
-                        for s in output_states
-                    ]
-
->>>>>>> ccb680be
                 else:
                     raise NotImplementedError(
                         "Pulse simulation not yet implemented for this backend"
@@ -736,11 +712,7 @@
             flattened_circuits = [remove_unused_wires(qc) for qc in flattened_circuits]
             idx = 0
             for c, circ in enumerate(
-<<<<<<< HEAD
-                    self.baseline_truncations
-=======
                 self.baseline_truncations
->>>>>>> ccb680be
             ):  # Load input_circuits array with transpiled circuits
                 for s in range(len(list(product(range(4), repeat=circ.num_qubits)))):
                     input_circuits[c][s] = flattened_circuits[idx]

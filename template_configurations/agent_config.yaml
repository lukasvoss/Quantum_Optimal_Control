--- conflicted
+++ resolved
@@ -1,14 +1,8 @@
 RUN_NAME: "test" # Name of the run
 NUM_UPDATES: 1 # Number of policy updates
-<<<<<<< HEAD
-N_EPOCHS: 8 # Number of epochs for each policy update
-MINIBATCH_SIZE: 32 # Number of samples per mini-batch
-LR: 0.0005 # Learning rate
-=======
 N_EPOCHS: 12 # Number of epochs for each policy update
 MINIBATCH_SIZE: 24 # Number of samples per mini-batch
 LR: 0.01 # Learning rate
->>>>>>> 23c9f577
 GAMMA: 0.99 # Discount factor
 GAE_LAMBDA: 0.95 # Lambda coefficient for Generalized Advantage Estimation
 ENT_COEF: 0.0 # Entropy coefficient
@@ -17,10 +11,7 @@
 CLIP_VALUE_LOSS: True # Whether to clip value loss
 CLIP_VALUE_COEF: 0.2 # Clipping coefficient for value loss
 CLIP_RATIO: 0.2 # Clipping ratio for PPO
-<<<<<<< HEAD
-=======
 OPTIMIZER: "adam" # Optimizer for the policy network
->>>>>>> 23c9f577
 N_UNITS: [ 64, 64 ] # Number of units in hidden layers
 ACTIVATION: "tanh" # Activation functions
 INCLUDE_CRITIC: True # Whether to include critic network within ActorCritic model
